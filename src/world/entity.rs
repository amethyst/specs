use std::num::NonZeroU32;
use std::sync::atomic::{AtomicUsize, Ordering};

use hibitset::{AtomicBitSet, BitSet, BitSetOr};
use shred::Read;

use error::WrongGeneration;
use join::{Join, ParJoin};
use storage::WriteStorage;
use world::Component;

/// An index is basically the id of an `Entity`.
pub type Index = u32;

/// A wrapper for a read `Entities` resource.
/// Note that this is just `Read<Entities>`, so
/// you can easily use it in your system:
///
/// ```
/// # use specs::prelude::*;
/// # struct Sys;
/// # impl<'a> System<'a> for Sys {
/// type SystemData = (Entities<'a>, /* ... */);
/// # fn run(&mut self, _: Self::SystemData) {}
/// # }
/// ```
///
/// Please note that you should call `World::maintain`
/// after creating / deleting entities with this resource.
///
/// When `.join`ing on `Entities`, you will need to do it like this:
///
/// ```
/// use specs::prelude::*;
///
/// # struct Pos; impl Component for Pos { type Storage = VecStorage<Self>; }
/// # let mut world = World::new(); world.register::<Pos>();
/// # let entities = world.entities(); let positions = world.write_storage::<Pos>();
/// for (e, pos) in (&entities, &positions).join() {
///     // Do something
/// #   let _ = e;
/// #   let _ = pos;
/// }
/// ```
pub type Entities<'a> = Read<'a, EntitiesRes>;

/// Internally used structure for `Entity` allocation.
#[derive(Default, Debug)]
pub(crate) struct Allocator {
    generations: Vec<ZeroableGeneration>,

    alive: BitSet,
    raised: AtomicBitSet,
    killed: AtomicBitSet,
    cache: EntityCache,
    max_id: AtomicUsize,
}

impl Allocator {
    /// Kills a list of entities immediately.
    pub fn kill(&mut self, delete: &[Entity]) -> Result<(), WrongGeneration> {
        for &entity in delete {
            let id = entity.id() as usize;

            if !self.is_alive(entity) {
                return self.del_err(entity);
            }

            self.alive.remove(entity.id());

            self.update_generation_length(id);

            if self.raised.remove(entity.id()) {
                self.generations[id].raise();
            }
            self.generations[id].die();
        }

        self.cache.extend(delete.iter().map(|e| e.0));

        Ok(())
    }

    /// Kills and entity atomically (will be updated when the allocator is maintained).
    pub fn kill_atomic(&self, e: Entity) -> Result<(), WrongGeneration> {
        if !self.is_alive(e) {
            return self.del_err(e);
        }

        self.killed.add_atomic(e.id());

        Ok(())
    }

    pub(crate) fn del_err(&self, e: Entity) -> Result<(), WrongGeneration> {
        Err(WrongGeneration {
            action: "delete",
            actual_gen: self.generations[e.id() as usize]
                .0
                .unwrap_or(Generation::ONE),
            entity: e,
        })
    }

    /// Return `true` if the entity is alive.
    pub fn is_alive(&self, e: Entity) -> bool {
        e.gen() == match self.generations.get(e.id() as usize) {
            Some(g) if !g.is_alive() && self.raised.contains(e.id()) => g.raised(),
            Some(g) => g.0.unwrap_or(Generation::ONE),
            None => Generation::ONE,
        }
    }

    /// Returns the `Generation` of the given `Index`, if any.
    pub fn generation(&self, id: Index) -> Option<Generation> {
        self.generations
            .get(id as usize)
            .cloned()
            .and_then(|gen| gen.0)
    }

    /// Returns the current alive entity with the given `Index`.
    pub fn entity(&self, id: Index) -> Entity {
        let gen = match self.generations.get(id as usize) {
            Some(g) if !g.is_alive() && self.raised.contains(id) => g.raised(),
            Some(g) => g.0.unwrap_or(Generation::ONE),
            None => Generation::ONE,
        };

        Entity(id, gen)
    }

    /// Allocate a new entity
    pub fn allocate_atomic(&self) -> Entity {
        let id = self.cache.pop_atomic().unwrap_or_else(|| {
            atomic_increment(&self.max_id).expect("No entity left to allocate") as Index
        });

        self.raised.add_atomic(id);
        let gen = self
            .generation(id)
            .map(|gen| if gen.is_alive() { gen } else { gen.raised() })
            .unwrap_or(Generation::ONE);
        Entity(id, gen)
    }

    /// Allocate a new entity
    pub fn allocate(&mut self) -> Entity {
        let id = self.cache.pop().unwrap_or_else(|| {
            let id = *self.max_id.get_mut();
            *self.max_id.get_mut() = id.checked_add(1).expect("No entity left to allocate");
            id as Index
        });

        self.update_generation_length(id as usize);

        self.alive.add(id as Index);

        let gen = self.generations[id as usize].raise();

        Entity(id as Index, gen)
    }

    /// Maintains the allocated entities, mainly dealing with atomically
    /// allocated or killed entities.
    pub fn merge(&mut self) -> Vec<Entity> {
        use hibitset::BitSetLike;

        let mut deleted = vec![];

        let max_id = *self.max_id.get_mut();
        self.update_generation_length(max_id + 1);

        for i in (&self.raised).iter() {
            self.generations[i as usize].raise();
            self.alive.add(i);
        }
        self.raised.clear();

        for i in (&self.killed).iter() {
            self.alive.remove(i);
            deleted.push(Entity(i, self.generations[i as usize].0.unwrap()));
            self.generations[i as usize].die();
        }
        self.killed.clear();

        self.cache.extend(deleted.iter().map(|e| e.0));

        deleted
    }

    fn update_generation_length(&mut self, i: usize) {
        if self.generations.len() <= i as usize {
            self.generations
                .resize(i as usize + 1, ZeroableGeneration(None));
        }
    }
}

/// An iterator for entity creation.
/// Please note that you have to consume
/// it because iterators are lazy.
///
/// Returned from `Entities::create_iter`.
pub struct CreateIterAtomic<'a>(&'a Allocator);

impl<'a> Iterator for CreateIterAtomic<'a> {
    type Item = Entity;

    fn next(&mut self) -> Option<Entity> {
        Some(self.0.allocate_atomic())
    }
}

/// `Entity` type, as seen by the user.
#[derive(Clone, Copy, Debug, Hash, Eq, Ord, PartialEq, PartialOrd)]
pub struct Entity(Index, Generation);

impl Entity {
    /// Creates a new entity (externally from ECS).
    #[cfg(test)]
    pub fn new(index: Index, gen: Generation) -> Entity {
        Entity(index, gen)
    }

    /// Returns the index of the `Entity`.
    #[inline]
    pub fn id(self) -> Index {
        self.0
    }

    /// Returns the `Generation` of the `Entity`.
    #[inline]
    pub fn gen(self) -> Generation {
        self.1
    }
}

/// The entities of this ECS. This is a resource, stored in the `World`.
/// If you just want to access it in your system, you can also use the `Entities`
/// type def.
///
/// **Please note that you should never get
/// this mutably in a system, because it would
/// block all the other systems.**
///
/// You need to call `World::maintain` after creating / deleting
/// entities with this struct.
#[derive(Debug, Default)]
pub struct EntitiesRes {
    pub(crate) alloc: Allocator,
}

impl EntitiesRes {
    /// Creates a new entity atomically.
    /// This will be persistent as soon
    /// as you call `World::maintain`.
    ///
    /// If you want a lazy entity builder, take a look
    /// at `LazyUpdate::create_entity`.
    ///
    /// In case you have access to the `World`,
    /// you can also use `World::create_entity` which
    /// creates the entity and the components immediately.
    pub fn create(&self) -> Entity {
        self.alloc.allocate_atomic()
    }

    /// Returns an iterator which creates
    /// new entities atomically.
    /// They will be persistent as soon
    /// as you call `World::maintain`.
    pub fn create_iter(&self) -> CreateIterAtomic {
        CreateIterAtomic(&self.alloc)
    }

    /// Similar to the `create` method above this
    /// creates an entity atomically, and then returns a
    /// builder which can be used to insert components into
    /// various storages if available.
    pub fn build_entity(&self) -> EntityResBuilder {
        let entity = self.create();
        EntityResBuilder {
            entity,
            entities: self,
            built: false,
        }
    }

    /// Deletes an entity atomically.
    /// The associated components will be
    /// deleted as soon as you call `World::maintain`.
    pub fn delete(&self, e: Entity) -> Result<(), WrongGeneration> {
        self.alloc.kill_atomic(e)
    }

    /// Returns an entity with a given `id`. There's no guarantee for validity,
    /// meaning the entity could be not alive.
    pub fn entity(&self, id: Index) -> Entity {
        self.alloc.entity(id)
    }

    /// Returns `true` if the specified entity is alive.
    #[inline]
    pub fn is_alive(&self, e: Entity) -> bool {
        self.alloc.is_alive(e)
    }
}

impl<'a> Join for &'a EntitiesRes {
    type Type = Entity;
    type Value = Self;
    type Mask = BitSetOr<&'a BitSet, &'a AtomicBitSet>;

    unsafe fn open(self) -> (Self::Mask, Self) {
        (BitSetOr(&self.alloc.alive, &self.alloc.raised), self)
    }

    unsafe fn get(v: &mut &'a EntitiesRes, idx: Index) -> Entity {
        let gen = v
            .alloc
            .generation(idx)
            .map(|gen| if gen.is_alive() { gen } else { gen.raised() })
            .unwrap_or(Generation::ONE);
        Entity(idx, gen)
    }
}

unsafe impl<'a> ParJoin for &'a EntitiesRes {}

/// An entity builder from `EntitiesRes`.  Allows building an entity with its
/// components if you have mutable access to the component storages.
#[must_use = "Please call .build() on this to finish building it."]
pub struct EntityResBuilder<'a> {
    /// The entity being built
    pub entity: Entity,
    /// The active borrow to `EntitiesRes`, used to delete the entity if the
    /// builder is dropped without called `build()`.
    pub entities: &'a EntitiesRes,
    built: bool,
}

impl<'a> EntityResBuilder<'a> {
    /// Appends a component and associates it with the entity.
    pub fn with<T: Component>(self, c: T, storage: &mut WriteStorage<T>) -> Self {
        storage.insert(self.entity, c).unwrap();
        self
    }

    /// Finishes the building and returns the entity.
    pub fn build(mut self) -> Entity {
        self.built = true;
        self.entity
    }
}

impl<'a> Drop for EntityResBuilder<'a> {
    fn drop(&mut self) {
        if !self.built {
            self.entities.delete(self.entity).unwrap();
        }
    }
}

/// Index generation. When a new entity is placed at an old index,
/// it bumps the `Generation` by 1. This allows to avoid using components
/// from the entities that were deleted.
#[derive(Clone, Copy, Debug, Hash, Eq, Ord, PartialEq, PartialOrd)]
pub struct Generation(NonZeroU32);

impl Generation {
    pub(crate) const ONE: Generation = Generation(unsafe { NonZeroU32::new_unchecked(1) });

    #[cfg(test)]
    pub fn new(v: i32) -> Self {
        Generation(NonZeroU32::new(v as u32).expect("generation id must be non-zero"))
    }

    /// Returns the id of the generation.
    #[inline]
<<<<<<< HEAD
    pub fn id(&self) -> i32 {
        self.0.get() as i32
=======
    pub fn id(self) -> i32 {
        self.0
>>>>>>> 631a0557
    }

    /// Returns `true` if entities of this `Generation` are alive.
    #[inline]
<<<<<<< HEAD
    pub fn is_alive(&self) -> bool {
        self.id() > 0
    }

    /// Revives and increments a dead `Generation`.
    ///
    /// # Panics
    ///
    /// Panics if it is alive.
    fn raised(self) -> Generation {
        assert!(!self.is_alive());
        unsafe { Generation(NonZeroU32::new_unchecked((1 - self.id()) as u32)) }
    }
}

/// Convenience wrapper around Option<Generation>
#[derive(Clone, Copy, Debug, Hash, Eq, PartialEq)]
struct ZeroableGeneration(Option<Generation>);

impl ZeroableGeneration {
    /// Returns the id of the generation.
    #[inline]
    pub fn id(&self) -> i32 {
        // should optimise to a noop.
        self.0.map(|gen| gen.id()).unwrap_or(0)
    }

    /// Returns `true` if entities of this `Generation` are alive.
    #[inline]
    fn is_alive(&self) -> bool {
        self.id() > 0
=======
    pub fn is_alive(self) -> bool {
        self.0 > 0
>>>>>>> 631a0557
    }

    /// Kills this `Generation`.
    ///
    /// # Panics
    ///
    /// Panics in debug mode if it's not alive.
    fn die(&mut self) {
        debug_assert!(self.is_alive());
        self.0 = NonZeroU32::new(-self.id() as u32).map(Generation);
    }

    /// Revives and increments a dead `Generation`.
    ///
    /// # Panics
    ///
    /// Panics if it is alive.
    fn raised(&self) -> Generation {
        assert!(!self.is_alive());
        Generation(unsafe { NonZeroU32::new_unchecked((1 - self.id()) as u32) })
    }

    /// Revives and increments a dead `ZeroableGeneration`.
    ///
    /// # Panics
    ///
    /// Panics if it is alive.
    fn raise(&mut self) -> Generation {
        let gen = self.raised();
        self.0 = Some(gen);
        gen
    }
}

#[test]
fn test_nonzero_optimization() {
    use std::mem::size_of;
    assert_eq!(size_of::<Option<Generation>>(), size_of::<Generation>());
    assert_eq!(size_of::<Option<Entity>>(), size_of::<Entity>());
}

#[derive(Default, Debug)]
struct EntityCache {
    cache: Vec<Index>,
    len: AtomicUsize,
}

impl EntityCache {
    fn pop_atomic(&self) -> Option<Index> {
        atomic_decrement(&self.len).map(|x| self.cache[x - 1])
    }

    fn pop(&mut self) -> Option<Index> {
        self.maintain();
        let x = self.cache.pop();
        *self.len.get_mut() = self.cache.len();
        x
    }

    fn maintain(&mut self) {
        self.cache.truncate(*(self.len.get_mut()));
    }
}

impl Extend<Index> for EntityCache {
    fn extend<T: IntoIterator<Item = Index>>(&mut self, iter: T) {
        self.maintain();
        self.cache.extend(iter);
        *self.len.get_mut() = self.cache.len();
    }
}

/// Increments `i` atomically without wrapping on overflow.
/// Resembles a `fetch_add(1, Ordering::Relaxed)` with
/// checked overflow, returning `None` instead.
fn atomic_increment(i: &AtomicUsize) -> Option<usize> {
    use std::usize;
    let mut prev = i.load(Ordering::Relaxed);
    while prev != usize::MAX {
        match i.compare_exchange_weak(prev, prev + 1, Ordering::Relaxed, Ordering::Relaxed) {
            Ok(x) => return Some(x),
            Err(next_prev) => prev = next_prev,
        }
    }
    None
}

/// Increments `i` atomically without wrapping on overflow.
/// Resembles a `fetch_sub(1, Ordering::Relaxed)` with
/// checked underflow, returning `None` instead.
fn atomic_decrement(i: &AtomicUsize) -> Option<usize> {
    let mut prev = i.load(Ordering::Relaxed);
    while prev != 0 {
        match i.compare_exchange_weak(prev, prev - 1, Ordering::Relaxed, Ordering::Relaxed) {
            Ok(x) => return Some(x),
            Err(next_prev) => prev = next_prev,
        }
    }
    None
}<|MERGE_RESOLUTION|>--- conflicted
+++ resolved
@@ -378,20 +378,8 @@
 
     /// Returns the id of the generation.
     #[inline]
-<<<<<<< HEAD
-    pub fn id(&self) -> i32 {
+    pub fn id(self) -> i32 {
         self.0.get() as i32
-=======
-    pub fn id(self) -> i32 {
-        self.0
->>>>>>> 631a0557
-    }
-
-    /// Returns `true` if entities of this `Generation` are alive.
-    #[inline]
-<<<<<<< HEAD
-    pub fn is_alive(&self) -> bool {
-        self.id() > 0
     }
 
     /// Revives and increments a dead `Generation`.
@@ -412,7 +400,7 @@
 impl ZeroableGeneration {
     /// Returns the id of the generation.
     #[inline]
-    pub fn id(&self) -> i32 {
+    pub fn id(self) -> i32 {
         // should optimise to a noop.
         self.0.map(|gen| gen.id()).unwrap_or(0)
     }
@@ -421,10 +409,6 @@
     #[inline]
     fn is_alive(&self) -> bool {
         self.id() > 0
-=======
-    pub fn is_alive(self) -> bool {
-        self.0 > 0
->>>>>>> 631a0557
     }
 
     /// Kills this `Generation`.
